--- conflicted
+++ resolved
@@ -337,20 +337,13 @@
 		.unwrap_or_else(|| "127.0.0.1:9933".parse().expect("valid sockaddr; qed"));
 	let http_addr2 = random_port(http_addr);
 
-<<<<<<< HEAD
-=======
 	let metrics = sc_rpc_server::RpcMetrics::new(config.prometheus_registry())?;
 
->>>>>>> 3e96b8ec
 	let http = sc_rpc_server::start_http(
 		&[http_addr, http_addr2],
 		config.rpc_cors.as_ref(),
 		config.rpc_max_payload,
-<<<<<<< HEAD
-		config.prometheus_registry(),
-=======
 		metrics.clone(),
->>>>>>> 3e96b8ec
 		gen_rpc_module(deny_unsafe(ws_addr, &config.rpc_methods))?,
 		config.tokio_handle.clone(),
 	)
@@ -361,11 +354,7 @@
 		config.rpc_ws_max_connections,
 		config.rpc_cors.as_ref(),
 		config.rpc_max_payload,
-<<<<<<< HEAD
-		config.prometheus_registry(),
-=======
 		metrics,
->>>>>>> 3e96b8ec
 		gen_rpc_module(deny_unsafe(http_addr, &config.rpc_methods))?,
 		config.tokio_handle.clone(),
 	)
