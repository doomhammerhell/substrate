--- conflicted
+++ resolved
@@ -76,13 +76,7 @@
 /// Including this transaction would cause a dependency cycle.
 const POOL_CYCLE_DETECTED: i32 = POOL_INVALID_TX + 5;
 /// The transaction was not included to the pool because of the limits.
-<<<<<<< HEAD
 const POOL_IMMEDIATELY_DROPPED: i32 = POOL_INVALID_TX + 6;
-/// The key type crypto is not known.
-const UNSUPPORTED_KEY_TYPE: i32 = POOL_INVALID_TX + 7;
-=======
-const POOL_IMMEDIATELY_DROPPED: i64 = POOL_INVALID_TX + 6;
->>>>>>> 8e0dbe7a
 /// The transaction was not included to the pool since it is unactionable,
 /// it is not propagable and the local node does not author blocks.
 const POOL_UNACTIONABLE: i32 = POOL_INVALID_TX + 8;
@@ -175,20 +169,10 @@
 				message: "The pool is not accepting future transactions".into(),
 				data: None,
 			},
-<<<<<<< HEAD
-			Error::UnsupportedKeyType => CallError::Custom {
-				code: UNSUPPORTED_KEY_TYPE,
-				message: "Unknown key type crypto".into(),
-				data: to_json_raw_value(
-					&"The crypto for the given key type is unknown, please add the public key to the \
-					request to insert the key successfully."
-				).ok(),
-			},
-=======
->>>>>>> 8e0dbe7a
 			Error::UnsafeRpcCalled(e) => e.into(),
 			Error::Client(e) => CallError::Failed(anyhow::anyhow!(e)),
-			Error::BadSeedPhrase | Error::BadKeyType => CallError::InvalidParams(e.into()),
+			// Error::BadSeedPhrase |
+			Error::BadKeyType => CallError::InvalidParams(e.into()),
 			Error::InvalidSessionKeys | Error::KeyStoreUnavailable => CallError::Failed(e.into()),
 		}.into()
 	}
