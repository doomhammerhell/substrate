[package]
name = "sc-rpc-api"
version = "0.10.0-dev"
authors = ["Parity Technologies <admin@parity.io>"]
edition = "2021"
license = "GPL-3.0-or-later WITH Classpath-exception-2.0"
homepage = "https://substrate.io"
repository = "https://github.com/paritytech/substrate/"
description = "Substrate RPC interfaces."
readme = "README.md"

[package.metadata.docs.rs]
targets = ["x86_64-unknown-linux-gnu"]

[dependencies]
codec = { package = "parity-scale-codec", version = "2.0.0" }
futures = "0.3.16"
tracing = "0.1"
parking_lot = "0.11.1"
thiserror = "1.0"
anyhow = "1"

sp-core = { version = "4.0.0", path = "../../primitives/core" }
sp-version = { version = "4.0.0-dev", path = "../../primitives/version" }
sp-runtime = { path = "../../primitives/runtime", version = "4.0.0-dev" }
sc-chain-spec = { path = "../chain-spec", version = "4.0.0-dev" }
sc-transaction-pool-api = { version = "4.0.0-dev", path = "../transaction-pool/api" }
sp-rpc = { version = "4.0.0-dev", path = "../../primitives/rpc" }
<<<<<<< HEAD
sp-tracing = { version = "4.0.0-dev", path = "../../primitives/tracing" }

serde = { version = "1.0.126", features = ["derive"] }
serde_json = "1.0.71"
jsonrpsee = { version = "0.6.1", features = ["server", "macros"] }
=======
sp-tracing = { version = "4.0.0", path = "../../primitives/tracing" }
>>>>>>> be75e554
<|MERGE_RESOLUTION|>--- conflicted
+++ resolved
@@ -26,12 +26,8 @@
 sc-chain-spec = { path = "../chain-spec", version = "4.0.0-dev" }
 sc-transaction-pool-api = { version = "4.0.0-dev", path = "../transaction-pool/api" }
 sp-rpc = { version = "4.0.0-dev", path = "../../primitives/rpc" }
-<<<<<<< HEAD
-sp-tracing = { version = "4.0.0-dev", path = "../../primitives/tracing" }
+sp-tracing = { version = "4.0.0", path = "../../primitives/tracing" }
 
 serde = { version = "1.0.126", features = ["derive"] }
 serde_json = "1.0.71"
-jsonrpsee = { version = "0.6.1", features = ["server", "macros"] }
-=======
-sp-tracing = { version = "4.0.0", path = "../../primitives/tracing" }
->>>>>>> be75e554
+jsonrpsee = { version = "0.6.1", features = ["server", "macros"] }