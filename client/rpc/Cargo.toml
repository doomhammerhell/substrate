[package]
name = "sc-rpc"
version = "4.0.0-dev"
authors = ["Parity Technologies <admin@parity.io>"]
edition = "2021"
license = "GPL-3.0-or-later WITH Classpath-exception-2.0"
homepage = "https://substrate.io"
repository = "https://github.com/paritytech/substrate/"
description = "Substrate Client RPC"
readme = "README.md"

[package.metadata.docs.rs]
targets = ["x86_64-unknown-linux-gnu"]

[dependencies]
async-trait = "0.1"
anyhow = "1"
sc-rpc-api = { version = "0.10.0-dev", path = "../rpc-api" }
sc-client-api = { version = "4.0.0-dev", path = "../api" }
sp-api = { version = "4.0.0-dev", path = "../../primitives/api" }
codec = { package = "parity-scale-codec", version = "2.0.0" }
futures = "0.3.1"
log = "0.4.8"
<<<<<<< HEAD
sp-core = { version = "4.0.0", path = "../../primitives/core" }
=======
sp-core = { version = "4.1.0-dev", path = "../../primitives/core" }
rpc = { package = "jsonrpc-core", version = "18.0.0" }
>>>>>>> 49a4b182
sp-version = { version = "4.0.0-dev", path = "../../primitives/version" }
serde_json = "1.0.71"
sp-session = { version = "4.0.0-dev", path = "../../primitives/session" }
sp-offchain = { version = "4.0.0-dev", path = "../../primitives/offchain" }
sp-runtime = { version = "4.0.0-dev", path = "../../primitives/runtime" }
sc-utils = { version = "4.0.0-dev", path = "../utils" }
sp-rpc = { version = "4.0.0-dev", path = "../../primitives/rpc" }
sp-keystore = { version = "0.10.0-dev", path = "../../primitives/keystore" }
sc-chain-spec = { version = "4.0.0-dev", path = "../chain-spec" }
sp-blockchain = { version = "4.0.0-dev", path = "../../primitives/blockchain" }
sc-tracing = { version = "4.0.0-dev", path = "../tracing" }
hash-db = { version = "0.15.2", default-features = false }
parking_lot = "0.11.1"
lazy_static = { version = "1.4.0", optional = true }
jsonrpsee = { version = "0.6.1", features = ["server"] }
sc-transaction-pool-api = { version = "4.0.0-dev", path = "../transaction-pool/api" }
tokio = { version = "1.14", optional = true }

[dev-dependencies]
env_logger = "0.9"
assert_matches = "1.3.0"
lazy_static = "1.4.0"
sc-block-builder = { version = "0.10.0-dev", path = "../block-builder" }
sc-network = { version = "0.10.0-dev", path = "../network" }
sp-io = { version = "4.0.0-dev", path = "../../primitives/io" }
substrate-test-runtime-client = { version = "2.0.0", path = "../../test-utils/runtime/client" }
sc-transaction-pool = { version = "4.0.0-dev", path = "../transaction-pool" }
sp-consensus = { version = "0.10.0-dev", path = "../../primitives/consensus/common" }
tokio = "1.14"

[features]
test-helpers = ["lazy_static", "tokio"]<|MERGE_RESOLUTION|>--- conflicted
+++ resolved
@@ -21,12 +21,7 @@
 codec = { package = "parity-scale-codec", version = "2.0.0" }
 futures = "0.3.1"
 log = "0.4.8"
-<<<<<<< HEAD
-sp-core = { version = "4.0.0", path = "../../primitives/core" }
-=======
 sp-core = { version = "4.1.0-dev", path = "../../primitives/core" }
-rpc = { package = "jsonrpc-core", version = "18.0.0" }
->>>>>>> 49a4b182
 sp-version = { version = "4.0.0-dev", path = "../../primitives/version" }
 serde_json = "1.0.71"
 sp-session = { version = "4.0.0-dev", path = "../../primitives/session" }
