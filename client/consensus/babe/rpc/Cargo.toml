[package]
name = "sc-consensus-babe-rpc"
version = "0.10.0-dev"
authors = ["Parity Technologies <admin@parity.io>"]
description = "RPC extensions for the BABE consensus algorithm"
edition = "2021"
license = "GPL-3.0-or-later WITH Classpath-exception-2.0"
homepage = "https://substrate.io"
repository = "https://github.com/paritytech/substrate/"
readme = "README.md"

[package.metadata.docs.rs]
targets = ["x86_64-unknown-linux-gnu"]

[dependencies]
<<<<<<< HEAD
jsonrpsee = { version = "0.11.0", features = ["server", "macros"] }
sc-consensus-babe = { version = "0.10.0-dev", path = "../" }
sc-rpc-api = { version = "0.10.0-dev", path = "../../../rpc-api" }
sp-consensus-babe = { version = "0.10.0-dev", path = "../../../../primitives/consensus/babe" }
=======
futures = "0.3.21"
jsonrpc-core = "18.0.0"
jsonrpc-core-client = "18.0.0"
jsonrpc-derive = "18.0.0"
>>>>>>> 6f3aafba
serde = { version = "1.0.136", features = ["derive"] }
thiserror = "1.0"
sc-consensus-babe = { version = "0.10.0-dev", path = "../" }
sc-consensus-epochs = { version = "0.10.0-dev", path = "../../epochs" }
sc-rpc-api = { version = "0.10.0-dev", path = "../../../rpc-api" }
sp-api = { version = "4.0.0-dev", path = "../../../../primitives/api" }
sp-application-crypto = { version = "6.0.0", path = "../../../../primitives/application-crypto" }
sp-blockchain = { version = "4.0.0-dev", path = "../../../../primitives/blockchain" }
sp-consensus = { version = "0.10.0-dev", path = "../../../../primitives/consensus/common" }
sp-consensus-babe = { version = "0.10.0-dev", path = "../../../../primitives/consensus/babe" }
sp-core = { version = "6.0.0", path = "../../../../primitives/core" }
sp-keystore = { version = "0.12.0", path = "../../../../primitives/keystore" }
sp-runtime = { version = "6.0.0", path = "../../../../primitives/runtime" }

[dev-dependencies]
serde_json = "1.0.79"
tempfile = "3.1.0"
sc-consensus = { version = "0.10.0-dev", path = "../../../consensus/common" }
sc-keystore = { version = "4.0.0-dev", path = "../../../keystore" }
<<<<<<< HEAD
substrate-test-runtime-client = { version = "2.0.0", path = "../../../../test-utils/runtime/client" }
tempfile = "3.1.0"
tokio = "1.15.0"
=======
sp-keyring = { version = "6.0.0", path = "../../../../primitives/keyring" }
substrate-test-runtime-client = { version = "2.0.0", path = "../../../../test-utils/runtime/client" }
>>>>>>> 6f3aafba
<|MERGE_RESOLUTION|>--- conflicted
+++ resolved
@@ -13,17 +13,8 @@
 targets = ["x86_64-unknown-linux-gnu"]
 
 [dependencies]
-<<<<<<< HEAD
 jsonrpsee = { version = "0.11.0", features = ["server", "macros"] }
-sc-consensus-babe = { version = "0.10.0-dev", path = "../" }
-sc-rpc-api = { version = "0.10.0-dev", path = "../../../rpc-api" }
-sp-consensus-babe = { version = "0.10.0-dev", path = "../../../../primitives/consensus/babe" }
-=======
 futures = "0.3.21"
-jsonrpc-core = "18.0.0"
-jsonrpc-core-client = "18.0.0"
-jsonrpc-derive = "18.0.0"
->>>>>>> 6f3aafba
 serde = { version = "1.0.136", features = ["derive"] }
 thiserror = "1.0"
 sc-consensus-babe = { version = "0.10.0-dev", path = "../" }
@@ -41,13 +32,8 @@
 [dev-dependencies]
 serde_json = "1.0.79"
 tempfile = "3.1.0"
+tokio = "1.15.0"
 sc-consensus = { version = "0.10.0-dev", path = "../../../consensus/common" }
 sc-keystore = { version = "4.0.0-dev", path = "../../../keystore" }
-<<<<<<< HEAD
-substrate-test-runtime-client = { version = "2.0.0", path = "../../../../test-utils/runtime/client" }
-tempfile = "3.1.0"
-tokio = "1.15.0"
-=======
 sp-keyring = { version = "6.0.0", path = "../../../../primitives/keyring" }
-substrate-test-runtime-client = { version = "2.0.0", path = "../../../../test-utils/runtime/client" }
->>>>>>> 6f3aafba
+substrate-test-runtime-client = { version = "2.0.0", path = "../../../../test-utils/runtime/client" }