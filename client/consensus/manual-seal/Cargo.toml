[package]
name = "sc-consensus-manual-seal"
version = "0.10.0-dev"
authors = ["Parity Technologies <admin@parity.io>"]
description = "Manual sealing engine for Substrate"
edition = "2018"
license = "GPL-3.0-or-later WITH Classpath-exception-2.0"
homepage = "https://substrate.dev"
repository = "https://github.com/paritytech/substrate/"
readme = "README.md"

[package.metadata.docs.rs]
targets = ["x86_64-unknown-linux-gnu"]

[dependencies]
derive_more = "0.99.2"
futures = "0.3.9"

<<<<<<< HEAD
jsonrpsee = { git = "https://github.com/paritytech/jsonrpsee", branch = "dp-debug-substrate-tests", features = ["server"] }
=======
jsonrpsee = { git = "https://github.com/paritytech/jsonrpsee", rev = "0b7614884ea24fd1e00ffb406a79d48e0be8dee1", features = ["server"] }
>>>>>>> 669e2cab
log = "0.4.8"
codec = { package = "parity-scale-codec", version = "2.0.0" }
serde = { version = "1.0", features = ["derive"] }
assert_matches = "1.3.0"
async-trait = "0.1.50"

sc-client-api = { path = "../../api", version = "4.0.0-dev" }
sc-consensus = { version = "0.10.0-dev", path = "../../consensus/common" }
sc-consensus-babe = { path = "../../consensus/babe", version = "0.10.0-dev" }
sc-consensus-epochs = { path = "../../consensus/epochs", version = "0.10.0-dev" }
sp-consensus-babe = { path = "../../../primitives/consensus/babe", version = "0.10.0-dev" }

sc-transaction-pool = { path = "../../transaction-pool", version = "4.0.0-dev" }
sp-blockchain = { path = "../../../primitives/blockchain", version = "4.0.0-dev" }
sp-consensus = { path = "../../../primitives/consensus/common", version = "0.10.0-dev" }
sp-consensus-slots = { path = "../../../primitives/consensus/slots", version = "0.10.0-dev" }
sp-inherents = { path = "../../../primitives/inherents", version = "4.0.0-dev" }
sp-runtime = { path = "../../../primitives/runtime", version = "4.0.0-dev" }
sp-core = { path = "../../../primitives/core", version = "4.0.0-dev" }
sp-keystore = { path = "../../../primitives/keystore", version = "0.10.0-dev" }
sp-api = { path = "../../../primitives/api", version = "4.0.0-dev" }
sc-transaction-pool-api = { path = "../../../client/transaction-pool/api", version = "4.0.0-dev" }
sp-timestamp = { path = "../../../primitives/timestamp", version = "4.0.0-dev" }

prometheus-endpoint = { package = "substrate-prometheus-endpoint", path = "../../../utils/prometheus", version = "0.9.0" }

[dev-dependencies]
tokio = { version = "1.10.0", features = ["rt-multi-thread", "macros"] }
sc-basic-authorship = { path = "../../basic-authorship", version = "0.10.0-dev" }
substrate-test-runtime-client = { path = "../../../test-utils/runtime/client", version = "2.0.0" }
substrate-test-runtime-transaction-pool = { path = "../../../test-utils/runtime/transaction-pool", version = "2.0.0" }<|MERGE_RESOLUTION|>--- conflicted
+++ resolved
@@ -16,11 +16,7 @@
 derive_more = "0.99.2"
 futures = "0.3.9"
 
-<<<<<<< HEAD
-jsonrpsee = { git = "https://github.com/paritytech/jsonrpsee", branch = "dp-debug-substrate-tests", features = ["server"] }
-=======
 jsonrpsee = { git = "https://github.com/paritytech/jsonrpsee", rev = "0b7614884ea24fd1e00ffb406a79d48e0be8dee1", features = ["server"] }
->>>>>>> 669e2cab
 log = "0.4.8"
 codec = { package = "parity-scale-codec", version = "2.0.0" }
 serde = { version = "1.0", features = ["derive"] }
