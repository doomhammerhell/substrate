# .gitlab-ci.yml
#
# substrate
#
# pipelines can be triggered manually in the web
# setting DEPLOY_TAG will only deploy the tagged image

# SAMPLE JOB TEMPLATE - This is not a complete example but is enough to build a
# simple CI job. For full documentation, visit https://docs.gitlab.com/ee/ci/yaml/
#
# my-example-job:
#   stage:                           test # One of the stages listed below this job (required)
#   image:                           paritytech/tools:latest # Any docker image (required)
#   allow_failure:                   true # Allow the pipeline to continue if this job fails (default: false)
#   dependencies:
#     - build-rust-doc-release # Any jobs that are required to run before this job (optional)
#   variables:
#     MY_ENVIRONMENT_VARIABLE:       "some useful value" # Environment variables passed to the job (optional)
#   script:
#     - echo "List of shell commands to run in your job"
#     - echo "You can also just specify a script here, like so:"
#     - ./.maintain/gitlab/my_amazing_script.sh

stages:
  - check
  - test
  - build
  - post-build-test
<<<<<<< HEAD
  - build-pr
=======
  - docker
>>>>>>> 1de6acab
  - chaos
  - publish
  - kubernetes
  - flaming-fir

variables:                         &default-vars
  GIT_STRATEGY:                    fetch
  GIT_DEPTH:                       100
  CARGO_INCREMENTAL:               0
  DOCKER_OS:                       "debian:stretch"
  ARCH:                            "x86_64"
  # FIXME set to release
  CARGO_UNLEASH_INSTALL_PARAMS:    "--version 1.0.0-alpha.10"
  CARGO_UNLEASH_PKG_DEF:           "--skip node node-* pallet-template pallet-example pallet-example-* subkey chain-spec-builder"

default:
  cache:                           {}

.collect-artifacts:                &collect-artifacts
  artifacts:
    name:                          "${CI_JOB_NAME}_${CI_COMMIT_REF_NAME}"
    when:                          on_success
    expire_in:                     7 days
    paths:
      - artifacts/

.kubernetes-build:                 &kubernetes-build
  tags:
    - kubernetes-parity-build
  environment:
    name: parity-build
  interruptible:                   true

.docker-env:                       &docker-env
  image:                           paritytech/ci-linux:production
  before_script:
    - rustup show
    - cargo --version
    - sccache -s
  only:
    - master
    - /^v[0-9]+\.[0-9]+.*$/        # i.e. v1.0, v2.1rc1
    - schedules
    - web
    - /^[0-9]+$/                   # PRs
  retry:
    max: 2
    when:
      - runner_system_failure
      - unknown_failure
      - api_failure
  interruptible:                   true
  tags:
    - linux-docker

.build-only:                       &build-only
  only:
    - master
    - /^v[0-9]+\.[0-9]+.*$/        # i.e. v1.0, v2.1rc1
    - /^pre-v[0-9]+\.[0-9]+-[0-9a-f]+$/
    - web

.chaos-only:                       &chaos-only
  only:
    variables:
<<<<<<< HEAD
      - $CI_COMMIT_MESSAGE =~ /\[chaos:(basic|medium|large)\]/
=======
      - $CI_COMMIT_MESSAGE =~ /\[chaos:(basic|medium|large)\]/  # i.e add [chaos:basic] in commit message to trigger
>>>>>>> 1de6acab


#### stage:                       .pre

skip-if-draft:
  image:                           paritytech/tools:latest
  <<:                              *kubernetes-build
  stage:                          .pre
  only:
    - /^[0-9]+$/                  # Pull requests
  script:
     - ./.maintain/gitlab/skip_if_draft.sh

#### stage:                        check

check-runtime:
  stage:                           check
  image:                           paritytech/tools:latest
  <<:                              *kubernetes-build
  only:
    - /^[0-9]+$/
  variables:
    <<:                            *default-vars
    GITLAB_API:                    "https://gitlab.parity.io/api/v4"
    GITHUB_API_PROJECT:            "parity%2Finfrastructure%2Fgithub-api"
  script:
    - ./.maintain/gitlab/check_runtime.sh
  allow_failure:                   true

check-signed-tag:
  stage:                           check
  image:                           paritytech/tools:latest
  <<:                              *kubernetes-build
  only:
    - /^ci-release-.*$/
    - /^v[0-9]+\.[0-9]+\.[0-9]+.*$/
  script:
    - ./.maintain/gitlab/check_signed.sh

check-line-width:
  stage:                           check
  image:                           paritytech/tools:latest
  <<:                              *kubernetes-build
  only:
    - /^[0-9]+$/
  script:
    - ./.maintain/gitlab/check_line_width.sh
  allow_failure:                   true

test-dependency-rules:
  stage:                           check
  image:                           paritytech/tools:latest
  <<:                              *kubernetes-build
  except:
    variables:
      - $DEPLOY_TAG
  script:
    - .maintain/ensure-deps.sh

#### stage:                        test

cargo-audit:
  stage:                           test
  <<:                              *docker-env
  except:
    - /^[0-9]+$/
  script:
    - cargo audit
  allow_failure:                   true

cargo-deny:
  stage:                           test
  <<:                              *docker-env
  script:
    - cargo deny check --hide-inclusion-graph -c .maintain/deny.toml
  after_script:
    - echo "___The complete log is in the artifacts___"
    - cargo deny check -c .maintain/deny.toml 2> deny.log
  artifacts:
    name:                          $CI_COMMIT_SHORT_SHA
    expire_in:                     3 days
    when:                          always
    paths:
      - deny.log

cargo-check-benches:
  stage:                           test
  <<:                              *docker-env
  script:
    - BUILD_DUMMY_WASM_BINARY=1 time cargo +nightly check --benches --all
    - cargo run --release -p node-bench -- ::node::import::native::sr25519::transfer_keep_alive::paritydb::small
    - cargo run --release -p node-bench -- ::trie::read::small
    - sccache -s

cargo-check-subkey:
  stage:                           test
  <<:                              *docker-env
  except:
    - /^v[0-9]+\.[0-9]+.*$/        # i.e. v1.0, v2.1rc1
  script:
    - cd ./bin/utils/subkey
    - BUILD_DUMMY_WASM_BINARY=1 time cargo check --release
    - sccache -s

test-linux-stable:                 &test-linux
  stage:                           test
  <<:                              *docker-env
  variables:
    <<:                            *default-vars
    # Enable debug assertions since we are running optimized builds for testing
    # but still want to have debug assertions.
    RUSTFLAGS: "-Cdebug-assertions=y -Dwarnings"
    RUST_BACKTRACE: 1
  except:
    variables:
      - $DEPLOY_TAG
  script:
    - WASM_BUILD_NO_COLOR=1 time cargo test --all --release --verbose --locked
    - sccache -s

unleash-check:
  stage:                           test
  <<:                              *docker-env
  only:
    - master
    - tags
  script:
    - cargo install cargo-unleash ${CARGO_UNLEASH_INSTALL_PARAMS}
    - cargo unleash check ${CARGO_UNLEASH_PKG_DEF}

test-frame-staking:
  # into one job
  stage:                           test
  <<:                              *docker-env
  variables:
    <<:                            *default-vars
    # Enable debug assertions since we are running optimized builds for testing
    # but still want to have debug assertions.
    RUSTFLAGS: -Cdebug-assertions=y
    RUST_BACKTRACE: 1
  except:
    variables:
      - $DEPLOY_TAG
  script:
    - cd frame/staking/
    - WASM_BUILD_NO_COLOR=1 time cargo test --release --verbose --no-default-features --features "std"
    - sccache -s

test-frame-examples-compile-to-wasm:
  # into one job
  stage:                           test
  <<:                              *docker-env
  variables:
    <<:                            *default-vars
    # Enable debug assertions since we are running optimized builds for testing
    # but still want to have debug assertions.
    RUSTFLAGS: -Cdebug-assertions=y
    RUST_BACKTRACE: 1
  except:
    variables:
      - $DEPLOY_TAG
  script:
    - cd frame/example-offchain-worker/
    - cargo +nightly build --target=wasm32-unknown-unknown --no-default-features
    - cd ../example
    - cargo +nightly build --target=wasm32-unknown-unknown --no-default-features
    - sccache -s

test-wasmtime:
  stage:                           test
  <<:                              *docker-env
  variables:
    <<:                            *default-vars
    # Enable debug assertions since we are running optimized builds for testing
    # but still want to have debug assertions.
    RUSTFLAGS: -Cdebug-assertions=y
    RUST_BACKTRACE: 1
  except:
    variables:
      - $DEPLOY_TAG
  script:
    - cd client/executor
    - WASM_BUILD_NO_COLOR=1 time cargo test --release --verbose --features wasmtime
    - sccache -s

test-runtime-benchmarks:
  # into one job
  stage:                           test
  <<:                              *docker-env
  variables:
    <<:                            *default-vars
    # Enable debug assertions since we are running optimized builds for testing
    # but still want to have debug assertions.
    RUSTFLAGS: -Cdebug-assertions=y
    RUST_BACKTRACE: 1
  except:
    variables:
      - $DEPLOY_TAG
  script:
    - cd bin/node/cli
    - WASM_BUILD_NO_COLOR=1 time cargo test --release --verbose --features runtime-benchmarks
    - sccache -s

test-linux-stable-int:
  <<:                              *test-linux
  except:
    refs:
      - /^v[0-9]+\.[0-9]+.*$/      # i.e. v1.0, v2.1rc1
    variables:
      - $DEPLOY_TAG
  script:
    - echo "___Logs will be partly shown at the end in case of failure.___"
    - echo "___Full log will be saved to the job artifacts only in case of failure.___"
    - WASM_BUILD_NO_COLOR=1
      RUST_LOG=sync=trace,consensus=trace,client=trace,state-db=trace,db=trace,forks=trace,state_db=trace,storage_cache=trace
        time cargo test -p node-cli --release --verbose --locked -- --ignored
        &> ${CI_COMMIT_SHORT_SHA}_int_failure.log
    - sccache -s
  after_script:
    - awk '/FAILED|^error\[/,0' ${CI_COMMIT_SHORT_SHA}_int_failure.log
  artifacts:
    name:                          $CI_COMMIT_SHORT_SHA
    when:                          on_failure
    expire_in:                     3 days
    paths:
      - ${CI_COMMIT_SHORT_SHA}_int_failure.log

check-web-wasm:
  stage:                           test
  <<:                              *docker-env
  except:
    - /^v[0-9]+\.[0-9]+.*$/        # i.e. v1.0, v2.1rc1
  script:
    # WASM support is in progress. As more and more crates support WASM, we
    # should add entries here. See https://github.com/paritytech/substrate/issues/2416
    - time cargo build --target=wasm32-unknown-unknown -p sp-io
    - time cargo build --target=wasm32-unknown-unknown -p sp-runtime
    - time cargo build --target=wasm32-unknown-unknown -p sp-std
    - time cargo build --target=wasm32-unknown-unknown -p sc-consensus-aura
    - time cargo build --target=wasm32-unknown-unknown -p sc-consensus-babe
    - time cargo build --target=wasm32-unknown-unknown -p sp-consensus
    - time cargo build --target=wasm32-unknown-unknown -p sc-telemetry
    # Note: the command below is a bit weird because several Cargo issues prevent us from compiling the node in a more straight-forward way.
    - time cargo +nightly build --manifest-path=bin/node/cli/Cargo.toml --no-default-features --features browser --target=wasm32-unknown-unknown -Z features=itarget
    - sccache -s

test-full-crypto-feature:
  stage:                           test
  <<:                              *docker-env
  variables:
    <<:                            *default-vars
    # Enable debug assertions since we are running optimized builds for testing
    # but still want to have debug assertions.
    RUSTFLAGS: -Cdebug-assertions=y
    RUST_BACKTRACE: 1
  except:
    variables:
      - $DEPLOY_TAG
  script:
    - cd primitives/core/
    - time cargo +nightly build --verbose --no-default-features --features full_crypto
    - cd ../application-crypto
    - time cargo +nightly build --verbose --no-default-features --features full_crypto
    - sccache -s

cargo-check-macos:
  stage:                           test
  # shell runner on mac ignores the image set in *docker-env
  <<:                              *docker-env
  script:
    - BUILD_DUMMY_WASM_BINARY=1 time cargo check --release
    - sccache -s
  tags:
    - osx

test-prometheus-alerting-rules:
  stage:                           test
  image:                           paritytech/tools:latest
  <<:                              *kubernetes-build
  script:
    - promtool check rules .maintain/monitoring/alerting-rules/alerting-rules.yaml
    - cat .maintain/monitoring/alerting-rules/alerting-rules.yaml | promtool test rules .maintain/monitoring/alerting-rules/alerting-rule-tests.yaml

#### stage:                        build

check-polkadot-companion-status:
  stage:                           build
  image:                           paritytech/tools:latest
  <<:                              *kubernetes-build
  only:
    - /^[0-9]+$/                   # PRs
  script:
    - ./.maintain/gitlab/check_polkadot_companion_status.sh

check-polkadot-companion-build:
  stage:                           build
  <<:                              *docker-env
  needs:
    - job:                         test-linux-stable-int
      artifacts:                   false
  script:
    - ./.maintain/gitlab/check_polkadot_companion_build.sh
  allow_failure:                   true

test-browser-node:
  stage:                           build
  <<:                              *docker-env
  needs:
    - job:                         check-web-wasm
      artifacts:                   false
  variables:
    <<:                                         *default-vars
    CHROMEDRIVER_ARGS:                          "--log-level=INFO --whitelisted-ips=127.0.0.1"
    CARGO_TARGET_WASM32_UNKNOWN_UNKNOWN_RUNNER: "wasm-bindgen-test-runner"
    WASM_BINDGEN_TEST_TIMEOUT:                  120
  script:
    - cargo +nightly test --target wasm32-unknown-unknown -p node-browser-testing -Z features=itarget

build-linux-substrate:             &build-binary
  stage:                           build
  <<:                              *collect-artifacts
  <<:                              *docker-env
  <<:                              *build-only
  <<:                              *chaos-only
  needs:
    - job:                         test-linux-stable
      artifacts:                   false
  before_script:
    - mkdir -p ./artifacts/substrate/
  except:
    variables:
      - $DEPLOY_TAG
  script:
    - WASM_BUILD_NO_COLOR=1 time cargo build --release --verbose
    - mv ./target/release/substrate ./artifacts/substrate/.
    - echo -n "Substrate version = "
    - if [ "${CI_COMMIT_TAG}" ]; then
        echo "${CI_COMMIT_TAG}" | tee ./artifacts/substrate/VERSION;
      else
        ./artifacts/substrate/substrate --version |
          sed -n -E 's/^substrate ([0-9.]+.*-[0-9a-f]{7,13})-.*$/\1/p' |
            tee ./artifacts/substrate/VERSION;
      fi
    - sha256sum ./artifacts/substrate/substrate | tee ./artifacts/substrate/substrate.sha256
    - printf '\n# building node-template\n\n'
    - ./.maintain/node-template-release.sh ./artifacts/substrate/substrate-node-template.tar.gz
    - cp -r .maintain/docker/substrate.Dockerfile ./artifacts/substrate/
    - sccache -s


build-linux-subkey:                &build-subkey
  <<:                              *build-binary
  <<:                              *build-only
  needs:
    - job:                         cargo-check-subkey
      artifacts:                   false
  before_script:
    - mkdir -p ./artifacts/subkey
  script:
    - cd ./bin/utils/subkey
    - BUILD_DUMMY_WASM_BINARY=1 time cargo build --release --verbose
    - cd -
    - mv ./target/release/subkey ./artifacts/subkey/.
    - echo -n "Subkey version = "
    - ./artifacts/subkey/subkey --version |
        sed -n -E 's/^subkey ([0-9.]+.*)/\1/p' |
          tee ./artifacts/subkey/VERSION;
    - sha256sum ./artifacts/subkey/subkey | tee ./artifacts/subkey/subkey.sha256
    - cp -r .maintain/docker/subkey.Dockerfile ./artifacts/subkey/
    - sccache -s

build-macos-subkey:
  <<:                              *build-subkey
  only:
    - master
    - /^v[0-9]+\.[0-9]+.*$/        # i.e. v1.0, v2.1rc1
  tags:
    - osx

build-rust-doc-release:
  stage:                           build
  <<:                              *docker-env
  allow_failure:                   true
  artifacts:
    name:                          "${CI_JOB_NAME}_${CI_COMMIT_REF_NAME}-doc"
    when:                          on_success
    expire_in:                     7 days
    paths:
    - ./crate-docs
  <<:                              *build-only
  script:
    - rm -f ./crate-docs/index.html # use it as an indicator if the job succeeds
    - BUILD_DUMMY_WASM_BINARY=1 RUSTDOCFLAGS="--html-in-header $(pwd)/.maintain/rustdoc-header.html"
        time cargo +nightly doc --release --all --verbose
    - cp -R ./target/doc ./crate-docs
    - echo "<meta http-equiv=refresh content=0;url=sc_service/index.html>" > ./crate-docs/index.html
    - sccache -s

#### stage:                        post-build-test
check-polkadot-companion-status:
  stage:                           post-build-test
  image:                           parity/tools:latest
  <<:                              *kubernetes-build
  only:
    - /^[0-9]+$/
  script:
    - ./.maintain/gitlab/check_polkadot_companion_status.sh

#### stage:                        build-pr
pr-docker-build:            &pr-docker-build
  <<:                              *chaos-only
  stage:                           build-pr
  tags: 
    - kubernetes-parity-build
  variables:
    DOCKER_HOST:                   tcp://localhost:2375
    DOCKER_DRIVER:                 overlay2
    PRODUCT:                       substrate
    DOCKERFILE:                    $PRODUCT.Dockerfile
    CONTAINER_IMAGE:               paritypr/$PRODUCT
  environment:
    name:                          parity-chaosnet
  image:                           docker:stable
  services:
    - docker:dind
  before_script:
    - test "$DOCKER_CHAOS_USER" -a "$DOCKER_CHAOS_TOKEN"
        || ( echo "no docker credentials provided"; exit 1 )
    - docker login -u "$DOCKER_CHAOS_USER" -p "$DOCKER_CHAOS_TOKEN"
    - docker info
  script:
    - cd ./artifacts/$PRODUCT/
    - VERSION="ci-${CI_COMMIT_SHORT_SHA}"
    - echo "${PRODUCT} version = ${VERSION}"
    - test -z "${VERSION}" && exit 1
    - docker build
      --build-arg VCS_REF="${CI_COMMIT_SHA}"
      --build-arg BUILD_DATE="$(date -u '+%Y-%m-%dT%H:%M:%SZ')"
      --tag $CONTAINER_IMAGE:$VERSION
      --file $DOCKERFILE .
    - docker push $CONTAINER_IMAGE:$VERSION
  after_script:
    - docker logout

#### stage:                        chaos
chaos-test-singlenodeheight:
  <<:                              *chaos-only
  stage:                           chaos
  tags: 
    - parity-chaos
  variables:
    PRODUCT:                       substrate
    DOCKERFILE:                    $PRODUCT.Dockerfile
    CONTAINER_IMAGE:               paritypr/$PRODUCT
    KEEP_NAMESPACE:                0
    NAMESPACE:                     "substrate-ci-${CI_COMMIT_SHORT_SHA}-${CI_PIPELINE_ID}"
    VERSION:                       "ci-${CI_COMMIT_SHORT_SHA}"
  interruptible: true
  environment:
    name:                          parity-chaosnet
  image:                           parity/chaostools:latest
  script:
    - cd ./.maintain/chaostest
    - npm link
    - chaostest spawn dev -i $CONTAINER_IMAGE:$VERSION
    - chaostest singlenodeheight -h 30
  after_script:
    - chaostest clean

trigger-contracts-ci:
  stage:                           post-build-test
  needs:
    - job:                         build-linux-substrate
      artifacts:                   false
    - job:                         test-linux-stable
      artifacts:                   false
  trigger:
    project:                       parity/srml-contracts-waterfall
    branch:                        master
    strategy:                      depend
  only:
    - master
    - schedules

#### stage:                        docker
docker-build-chaos:                &docker-build-chaos
  <<:                              *chaos-only
  stage:                           docker
  image:                           docker:stable
  tags: 
    - kubernetes-parity-build
  variables:
    DOCKER_HOST:                   tcp://localhost:2375
    DOCKER_DRIVER:                 overlay2
    PRODUCT:                       substrate
    DOCKERFILE:                    $PRODUCT.Dockerfile
    CONTAINER_IMAGE:               paritypr/$PRODUCT
  environment:
    name:                          parity-chaosnet
  services:
    - docker:dind
  before_script:
    - test "$DOCKER_CHAOS_USER" -a "$DOCKER_CHAOS_TOKEN"
        || ( echo "no docker credentials provided"; exit 1 )
    - docker login -u "$DOCKER_CHAOS_USER" -p "$DOCKER_CHAOS_TOKEN"
    - docker info
  script:
    - cd ./artifacts/$PRODUCT/
    - VERSION="ci-${CI_COMMIT_SHORT_SHA}"
    - echo "${PRODUCT} version = ${VERSION}"
    - test -z "${VERSION}" && exit 1
    - docker build
      --build-arg VCS_REF="${CI_COMMIT_SHA}"
      --build-arg BUILD_DATE="$(date -u '+%Y-%m-%dT%H:%M:%SZ')"
      --tag $CONTAINER_IMAGE:$VERSION
      --file $DOCKERFILE .
    - docker push $CONTAINER_IMAGE:$VERSION
  after_script:
    - docker logout

#### stage:                        chaos
chaos-test-singlenodeheight:
  <<:                              *chaos-only
  stage:                           chaos
  image:                           parity/chaostools:latest
  tags: 
    - parity-chaos
  variables:
    PRODUCT:                       substrate
    DOCKERFILE:                    $PRODUCT.Dockerfile
    CONTAINER_IMAGE:               paritypr/$PRODUCT
    KEEP_NAMESPACE:                0
    NAMESPACE:                     "substrate-ci-${CI_COMMIT_SHORT_SHA}-${CI_PIPELINE_ID}"
    VERSION:                       "ci-${CI_COMMIT_SHORT_SHA}"
  interruptible: true
  environment:
    name:                          parity-chaosnet
  script:
    - cd ./.maintain/chaostest
    - npm link
    - chaostest spawn dev -i $CONTAINER_IMAGE:$VERSION
    - chaostest singlenodeheight -h 30
  after_script:
    - chaostest clean

#### stage:                        publish

.build-push-docker-image:          &build-push-docker-image
  <<:                              *build-only
  <<:                              *kubernetes-build
  image:                           docker:stable
  services:
    - docker:dind
  variables:                       &docker-build-vars
    <<:                            *default-vars
    DOCKER_HOST:                   tcp://localhost:2375
    DOCKER_DRIVER:                 overlay2
    GIT_STRATEGY:                  none
    DOCKERFILE:                    $PRODUCT.Dockerfile
    CONTAINER_IMAGE:               parity/$PRODUCT
  before_script:
    - test "$Docker_Hub_User_Parity" -a "$Docker_Hub_Pass_Parity"
        || ( echo "no docker credentials provided"; exit 1 )
    - docker login -u "$Docker_Hub_User_Parity" -p "$Docker_Hub_Pass_Parity"
    - docker info
  script:
    - cd ./artifacts/$PRODUCT/
    - VERSION="$(cat ./VERSION)"
    - echo "${PRODUCT} version = ${VERSION}"
    - test -z "${VERSION}" && exit 1
    - docker build
      --build-arg VCS_REF="${CI_COMMIT_SHA}"
      --build-arg BUILD_DATE="$(date -u '+%Y-%m-%dT%H:%M:%SZ')"
      --tag $CONTAINER_IMAGE:$VERSION
      --tag $CONTAINER_IMAGE:latest
      --file $DOCKERFILE .
    - docker push $CONTAINER_IMAGE:$VERSION
    - docker push $CONTAINER_IMAGE:latest

publish-docker-substrate:
  stage:                           publish
  <<:                              *build-push-docker-image
  # collect VERSION artifact here to pass it on to kubernetes
  <<:                              *collect-artifacts
  needs:
    - job:                         build-linux-substrate
      artifacts:                   true
  variables:
    <<:                            *docker-build-vars
    PRODUCT:                       substrate
  after_script:
    - docker logout
    # only VERSION information is needed for the deployment
    - find ./artifacts/ -depth -not -name VERSION -type f -delete

publish-docker-subkey:
  stage:                           publish
  <<:                              *build-push-docker-image
  needs:
    - job:                         build-linux-subkey
      artifacts:                   true
  variables:
    <<:                            *docker-build-vars
    PRODUCT:                       subkey
  after_script:
    - docker logout

publish-s3-release:
  stage:                           publish
  <<:                              *build-only
  <<:                              *kubernetes-build
  needs:
    - job:                         build-linux-substrate
      artifacts:                   true
    - job:                         build-linux-subkey
      artifacts:                   true
  image:                           paritytech/awscli:latest
  variables:
    GIT_STRATEGY:                  none
    BUCKET:                        "releases.parity.io"
    PREFIX:                        "substrate/${ARCH}-${DOCKER_OS}"
  script:
    - aws s3 sync ./artifacts/ s3://${BUCKET}/${PREFIX}/$(cat ./artifacts/substrate/VERSION)/
    - echo "update objects in latest path"
    - aws s3 sync s3://${BUCKET}/${PREFIX}/$(cat ./artifacts/substrate/VERSION)/ s3://${BUCKET}/${PREFIX}/latest/
  after_script:
    - aws s3 ls s3://${BUCKET}/${PREFIX}/latest/
        --recursive --human-readable --summarize


publish-s3-doc:
  stage:                           publish
  image:                           paritytech/awscli:latest
  allow_failure:                   true
  needs:
    - job:                         build-rust-doc-release
      artifacts:                   true
  <<:                              *build-only
  <<:                              *kubernetes-build
  variables:
    GIT_STRATEGY:                  none
    BUCKET:                        "releases.parity.io"
    PREFIX:                        "substrate-rustdoc"
  script:
    - test -r ./crate-docs/index.html || (
        echo "./crate-docs/index.html not present, build:rust:doc:release job not complete";
        exit 1
      )
    - aws s3 sync --delete --size-only --only-show-errors
        ./crate-docs/ s3://${BUCKET}/${PREFIX}/
  after_script:
    - aws s3 ls s3://${BUCKET}/${PREFIX}/
        --human-readable --summarize

publish-draft-release:
  stage:                           publish
  image:                           paritytech/tools:latest
  only:
    - /^ci-release-.*$/
    - /^v[0-9]+\.[0-9]+\.[0-9]+.*$/
  script:
    - ./.maintain/gitlab/publish_draft_release.sh
  allow_failure:                   true

publish-to-crates-io:
  stage:                           publish
  <<:                              *docker-env
  only:
    - /^ci-release-.*$/
    - /^v[0-9]+\.[0-9]+\.[0-9]+.*$/
  script:
    - cargo install cargo-unleash ${CARGO_UNLEASH_INSTALL_PARAMS}
    - cargo unleash em-dragons --no-check ${CARGO_UNLEASH_PKG_DEF}
  allow_failure:                   true

.deploy-template:                  &deploy
  stage:                           kubernetes
  when:                            manual
  retry:                           1
  image:                           paritytech/kubetools:latest
  <<:                              *build-only
  tags:
    # this is the runner that is used to deploy it
    - kubernetes-parity-build
  before_script:
    - test -z "${DEPLOY_TAG}" &&
        test -f ./artifacts/substrate/VERSION &&
        DEPLOY_TAG="$(cat ./artifacts/substrate/VERSION)"
    - test "${DEPLOY_TAG}" || ( echo "Neither DEPLOY_TAG nor VERSION information available"; exit 1 )
  script:
    - echo "Substrate version = ${DEPLOY_TAG}"
    # or use helm to render the template
    - helm template
        --values ./.maintain/kubernetes/values.yaml
        --set image.tag=${DEPLOY_TAG}
        --set validator.keys=${VALIDATOR_KEYS}
        ./.maintain/kubernetes | kubectl apply -f - --dry-run=false
    - echo "# substrate namespace ${KUBE_NAMESPACE}"
    - kubectl -n ${KUBE_NAMESPACE} get all
    - echo "# substrate's nodes' external ip addresses:"
    - kubectl get nodes -l node=substrate
        -o jsonpath='{range .items[*]}{.metadata.name}{"\t"}{range @.status.addresses[?(@.type=="ExternalIP")]}{.address}{"\n"}{end}'
    - echo "# substrate' nodes"
    - kubectl -n ${KUBE_NAMESPACE} get pods
        -o jsonpath='{range .items[*]}{.metadata.name}{"\t"}{.spec.nodeName}{"\n"}{end}'
    - echo "# wait for the rollout to complete"
    - kubectl -n ${KUBE_NAMESPACE} rollout status statefulset/substrate

# have environment:url eventually point to the logs

.deploy-cibuild:                   &deploy-cibuild
  <<:                              *deploy
  needs:
    - job:                         publish-docker-substrate
      artifacts:                   false

.deploy-tag:                       &deploy-tag
  <<:                              *deploy
  only:
    variables:
      - $DEPLOY_TAG

# have environment:url eventually point to the logs

deploy-ew3:
  <<:                              *deploy-cibuild
  environment:
    name:                          parity-prod-ew3

deploy-ue1:
  <<:                              *deploy-cibuild
  environment:
    name:                          parity-prod-ue1

deploy-ew3-tag:
  <<:                              *deploy-tag
  environment:
    name:                          parity-prod-ew3

deploy-ue1-tag:
  <<:                              *deploy-tag
  environment:
    name:                          parity-prod-ue1

.validator-deploy:                 &validator-deploy
  <<:                              *build-only
  stage:                           flaming-fir
  needs:
    # script will fail if there is no artifacts/substrate/VERSION
    - job:                         publish-docker-substrate
      artifacts:                   true
  image:                           parity/azure-ansible:v1
  allow_failure:                   true
  when:                            manual
  interruptible:                   true
  tags:
    - linux-docker

validator 1 4:
  <<:                              *validator-deploy
  script:
    - ./.maintain/flamingfir-deploy.sh flamingfir-validator1

validator 2 4:
  <<:                              *validator-deploy
  script:
    - ./.maintain/flamingfir-deploy.sh flamingfir-validator2

validator 3 4:
  <<:                              *validator-deploy
  script:
    - ./.maintain/flamingfir-deploy.sh flamingfir-validator3

validator 4 4:
  <<:                              *validator-deploy
  script:
    - ./.maintain/flamingfir-deploy.sh flamingfir-validator4
<<<<<<< HEAD
    
=======

#### stage:                       .post

check-labels:
  stage:                          .post
  image:                          paritytech/tools:latest
  <<:                             *kubernetes-build
  only:
    - /^[0-9]+$/
  script:
    - ./.maintain/gitlab/check_labels.sh
>>>>>>> 1de6acab
<|MERGE_RESOLUTION|>--- conflicted
+++ resolved
@@ -26,11 +26,7 @@
   - test
   - build
   - post-build-test
-<<<<<<< HEAD
-  - build-pr
-=======
   - docker
->>>>>>> 1de6acab
   - chaos
   - publish
   - kubernetes
@@ -96,11 +92,7 @@
 .chaos-only:                       &chaos-only
   only:
     variables:
-<<<<<<< HEAD
-      - $CI_COMMIT_MESSAGE =~ /\[chaos:(basic|medium|large)\]/
-=======
       - $CI_COMMIT_MESSAGE =~ /\[chaos:(basic|medium|large)\]/  # i.e add [chaos:basic] in commit message to trigger
->>>>>>> 1de6acab
 
 
 #### stage:                       .pre
@@ -500,76 +492,6 @@
     - sccache -s
 
 #### stage:                        post-build-test
-check-polkadot-companion-status:
-  stage:                           post-build-test
-  image:                           parity/tools:latest
-  <<:                              *kubernetes-build
-  only:
-    - /^[0-9]+$/
-  script:
-    - ./.maintain/gitlab/check_polkadot_companion_status.sh
-
-#### stage:                        build-pr
-pr-docker-build:            &pr-docker-build
-  <<:                              *chaos-only
-  stage:                           build-pr
-  tags: 
-    - kubernetes-parity-build
-  variables:
-    DOCKER_HOST:                   tcp://localhost:2375
-    DOCKER_DRIVER:                 overlay2
-    PRODUCT:                       substrate
-    DOCKERFILE:                    $PRODUCT.Dockerfile
-    CONTAINER_IMAGE:               paritypr/$PRODUCT
-  environment:
-    name:                          parity-chaosnet
-  image:                           docker:stable
-  services:
-    - docker:dind
-  before_script:
-    - test "$DOCKER_CHAOS_USER" -a "$DOCKER_CHAOS_TOKEN"
-        || ( echo "no docker credentials provided"; exit 1 )
-    - docker login -u "$DOCKER_CHAOS_USER" -p "$DOCKER_CHAOS_TOKEN"
-    - docker info
-  script:
-    - cd ./artifacts/$PRODUCT/
-    - VERSION="ci-${CI_COMMIT_SHORT_SHA}"
-    - echo "${PRODUCT} version = ${VERSION}"
-    - test -z "${VERSION}" && exit 1
-    - docker build
-      --build-arg VCS_REF="${CI_COMMIT_SHA}"
-      --build-arg BUILD_DATE="$(date -u '+%Y-%m-%dT%H:%M:%SZ')"
-      --tag $CONTAINER_IMAGE:$VERSION
-      --file $DOCKERFILE .
-    - docker push $CONTAINER_IMAGE:$VERSION
-  after_script:
-    - docker logout
-
-#### stage:                        chaos
-chaos-test-singlenodeheight:
-  <<:                              *chaos-only
-  stage:                           chaos
-  tags: 
-    - parity-chaos
-  variables:
-    PRODUCT:                       substrate
-    DOCKERFILE:                    $PRODUCT.Dockerfile
-    CONTAINER_IMAGE:               paritypr/$PRODUCT
-    KEEP_NAMESPACE:                0
-    NAMESPACE:                     "substrate-ci-${CI_COMMIT_SHORT_SHA}-${CI_PIPELINE_ID}"
-    VERSION:                       "ci-${CI_COMMIT_SHORT_SHA}"
-  interruptible: true
-  environment:
-    name:                          parity-chaosnet
-  image:                           parity/chaostools:latest
-  script:
-    - cd ./.maintain/chaostest
-    - npm link
-    - chaostest spawn dev -i $CONTAINER_IMAGE:$VERSION
-    - chaostest singlenodeheight -h 30
-  after_script:
-    - chaostest clean
-
 trigger-contracts-ci:
   stage:                           post-build-test
   needs:
@@ -878,9 +800,6 @@
   <<:                              *validator-deploy
   script:
     - ./.maintain/flamingfir-deploy.sh flamingfir-validator4
-<<<<<<< HEAD
-    
-=======
 
 #### stage:                       .post
 
@@ -891,5 +810,4 @@
   only:
     - /^[0-9]+$/
   script:
-    - ./.maintain/gitlab/check_labels.sh
->>>>>>> 1de6acab
+    - ./.maintain/gitlab/check_labels.sh