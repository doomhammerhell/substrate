[package]
name = "remote-externalities"
version = "0.10.0-dev"
authors = ["Parity Technologies <admin@parity.io>"]
edition = "2021"
license = "Apache-2.0"
homepage = "https://substrate.io"
repository = "https://github.com/paritytech/substrate/"
description = "An externalities provided environemnt that can load itself from remote nodes or cache files"
readme = "README.md"

[package.metadata.docs.rs]
targets = ["x86_64-unknown-linux-gnu"]

[dependencies]
<<<<<<< HEAD
jsonrpsee = { version = "0.11.0", features = ["ws-client", "macros"] }

=======
codec = { package = "parity-scale-codec", version = "3.0.0" }
>>>>>>> 6f3aafba
env_logger = "0.9"
jsonrpsee = { version = "0.10.1", features = ["ws-client", "macros"] }
log = "0.4.16"
serde = "1.0.136"
serde_json = "1.0"
frame-support = { version = "4.0.0-dev", optional = true, path = "../../../frame/support" }
sp-core = { version = "6.0.0", path = "../../../primitives/core" }
sp-io = { version = "6.0.0", path = "../../../primitives/io" }
sp-runtime = { version = "6.0.0", path = "../../../primitives/runtime" }
sp-version = { version = "5.0.0", path = "../../../primitives/version" }

[dev-dependencies]
tokio = { version = "1.17.0", features = ["macros", "rt-multi-thread"] }
frame-support = { version = "4.0.0-dev", path = "../../../frame/support" }
pallet-elections-phragmen = { version = "5.0.0-dev", path = "../../../frame/elections-phragmen" }

[features]
remote-test = ["frame-support"]<|MERGE_RESOLUTION|>--- conflicted
+++ resolved
@@ -13,14 +13,9 @@
 targets = ["x86_64-unknown-linux-gnu"]
 
 [dependencies]
-<<<<<<< HEAD
+codec = { package = "parity-scale-codec", version = "3.0.0" }
+env_logger = "0.9"
 jsonrpsee = { version = "0.11.0", features = ["ws-client", "macros"] }
-
-=======
-codec = { package = "parity-scale-codec", version = "3.0.0" }
->>>>>>> 6f3aafba
-env_logger = "0.9"
-jsonrpsee = { version = "0.10.1", features = ["ws-client", "macros"] }
 log = "0.4.16"
 serde = "1.0.136"
 serde_json = "1.0"
