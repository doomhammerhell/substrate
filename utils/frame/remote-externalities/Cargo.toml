[package]
name = "remote-externalities"
version = "0.10.0-dev"
authors = ["Parity Technologies <admin@parity.io>"]
edition = "2018"
license = "Apache-2.0"
homepage = "https://substrate.dev"
repository = "https://github.com/paritytech/substrate/"
description = "An externalities provided environemnt that can load itself from remote nodes or cache files"
readme = "README.md"

[package.metadata.docs.rs]
targets = ["x86_64-unknown-linux-gnu"]

[dependencies]
<<<<<<< HEAD
jsonrpsee-ws-client = { git = "https://github.com/paritytech/jsonrpsee", branch = "master" }
jsonrpsee-proc-macros = { git = "https://github.com/paritytech/jsonrpsee", branch = "master" }
=======
jsonrpsee-ws-client = { version = "0.3.0", default-features = false, features = [
    "tokio02",
] }
jsonrpsee-proc-macros = "0.3.0"
>>>>>>> d2a43d47

env_logger = "0.9"
log = "0.4.11"
codec = { package = "parity-scale-codec", version = "2.0.0" }
serde_json = "1.0"
serde = "1.0.126"

sp-io = { version = "4.0.0-dev", path = "../../../primitives/io" }
sp-core = { version = "4.0.0-dev", path = "../../../primitives/core" }
sp-runtime = { version = "4.0.0-dev", path = "../../../primitives/runtime" }

[dev-dependencies]
tokio = { version = "0.2", features = ["macros", "rt-threaded"] }
pallet-elections-phragmen = { path = "../../../frame/elections-phragmen", version = "5.0.0-dev" }

[features]
remote-test = []<|MERGE_RESOLUTION|>--- conflicted
+++ resolved
@@ -13,15 +13,15 @@
 targets = ["x86_64-unknown-linux-gnu"]
 
 [dependencies]
-<<<<<<< HEAD
-jsonrpsee-ws-client = { git = "https://github.com/paritytech/jsonrpsee", branch = "master" }
-jsonrpsee-proc-macros = { git = "https://github.com/paritytech/jsonrpsee", branch = "master" }
-=======
 jsonrpsee-ws-client = { version = "0.3.0", default-features = false, features = [
     "tokio02",
 ] }
 jsonrpsee-proc-macros = "0.3.0"
->>>>>>> d2a43d47
+# jsonrpsee-ws-client = { git = "https://github.com/paritytech/jsonrpsee", branch = "master" }
+# # jsonrpsee-ws-client = { git = "https://github.com/paritytech/jsonrpsee", branch = "master", default-features = false, features = [
+# #     "tokio02",
+# # ] }
+# jsonrpsee-proc-macros = { git = "https://github.com/paritytech/jsonrpsee", branch = "master" }
 
 env_logger = "0.9"
 log = "0.4.11"
