--- conflicted
+++ resolved
@@ -185,11 +185,7 @@
 	/// Stores a `Bag` struct, which stores head and tail pointers to itself.
 	#[pallet::storage]
 	pub(crate) type ListBags<T: Config<I>, I: 'static = ()> =
-<<<<<<< HEAD
-		StorageMap<_, Twox64Concat, VoteWeight, list::Bag<T, I>>;
-=======
 		StorageMap<_, Twox64Concat, T::Score, list::Bag<T, I>>;
->>>>>>> 1ac8c349
 
 	#[pallet::event]
 	#[pallet::generate_deposit(pub(crate) fn deposit_event)]
@@ -222,14 +218,10 @@
 		#[pallet::weight(T::WeightInfo::rebag_non_terminal().max(T::WeightInfo::rebag_terminal()))]
 		pub fn rebag(origin: OriginFor<T>, dislocated: T::AccountId) -> DispatchResult {
 			ensure_signed(origin)?;
-<<<<<<< HEAD
-			let current_weight = T::VoteWeightProvider::vote_weight(&dislocated);
-			// TODO: we might want to reflect the error here.
-			let _ = Pallet::<T, I>::do_rebag(&dislocated, current_weight);
-=======
 			let current_score = T::ScoreProvider::score(&dislocated);
+			// TODO: we might want to reflect the error here. This transaction might NOT rebag, but
+			// DO update the score.
 			let _ = Pallet::<T, I>::do_rebag(&dislocated, current_score);
->>>>>>> 1ac8c349
 			Ok(())
 		}
 
@@ -263,26 +255,16 @@
 impl<T: Config<I>, I: 'static> Pallet<T, I> {
 	/// Move an account from one bag to another, depositing an event on success.
 	///
-<<<<<<< HEAD
 	/// If the account changed bags, returns `Ok((from, to))`.
 	pub fn do_rebag(
 		account: &T::AccountId,
-		new_weight: VoteWeight,
-	) -> Result<(VoteWeight, VoteWeight), Error> {
+		new_score: T::Score,
+	) -> Result<(T::Score, T::Score), Error> {
 		// If no voter at that node, don't do anything. the caller just wasted the fee to call this.
 		let maybe_movement = list::Node::<T, I>::get(&account)
-			.and_then(|node| List::update_position_for(node, new_weight))
+			.and_then(|node| List::update_position_for(node, new_score))
 			.ok_or(Error::NonExistent);
 		if let Ok((from, to)) = maybe_movement {
-=======
-	/// If the account changed bags, returns `Some((from, to))`.
-	pub fn do_rebag(account: &T::AccountId, new_weight: T::Score) -> Option<(T::Score, T::Score)> {
-		// if no voter at that node, don't do anything.
-		// the caller just wasted the fee to call this.
-		let maybe_movement = list::Node::<T, I>::get(&account)
-			.and_then(|node| List::update_position_for(node, new_weight));
-		if let Some((from, to)) = maybe_movement {
->>>>>>> 1ac8c349
 			Self::deposit_event(Event::<T, I>::Rebagged { who: account.clone(), from, to });
 		};
 		maybe_movement
@@ -290,13 +272,8 @@
 
 	/// Equivalent to `ListBags::get`, but public. Useful for tests in outside of this crate.
 	#[cfg(feature = "std")]
-<<<<<<< HEAD
-	pub fn list_bags_get(weight: VoteWeight) -> Option<list::Bag<T, I>> {
-		ListBags::get(weight)
-=======
 	pub fn list_bags_get(score: T::Score) -> Option<list::Bag<T, I>> {
 		ListBags::get(score)
->>>>>>> 1ac8c349
 	}
 }
 
@@ -317,31 +294,19 @@
 		List::<T, I>::contains(id)
 	}
 
-<<<<<<< HEAD
-	fn on_insert(id: T::AccountId, weight: VoteWeight) -> Result<(), Error> {
-		List::<T, I>::insert(id, weight)
-	}
-
-	fn get_weight(id: &T::AccountId) -> Result<VoteWeight, Error> {
-		List::<T, I>::get_weight(id)
-	}
-
-	fn on_update(id: &T::AccountId, new_weight: VoteWeight) -> Result<(), Error> {
-		Pallet::<T, I>::do_rebag(id, new_weight).map(|_| ())
-	}
-
-	fn on_remove(id: &T::AccountId) -> Result<(), Error> {
-=======
 	fn on_insert(id: T::AccountId, score: T::Score) -> Result<(), Error> {
 		List::<T, I>::insert(id, score)
 	}
 
-	fn on_update(id: &T::AccountId, new_score: T::Score) {
-		Pallet::<T, I>::do_rebag(id, new_score);
-	}
-
-	fn on_remove(id: &T::AccountId) {
->>>>>>> 1ac8c349
+	fn get_score(id: &T::AccountId) -> Result<T::Score, Error> {
+		List::<T, I>::get_score(id)
+	}
+
+	fn on_update(id: &T::AccountId, new_score: T::Score) -> Result<(), Error> {
+		Pallet::<T, I>::do_rebag(id, new_score).map(|_| ())
+	}
+
+	fn on_remove(id: &T::AccountId) -> Result<(), Error> {
 		List::<T, I>::remove(id)
 	}
 
@@ -352,11 +317,7 @@
 		// NOTE: This call is unsafe for the same reason as SortedListProvider::unsafe_regenerate.
 		// I.e. because it can lead to many storage accesses.
 		// So it is ok to call it as caller must ensure the conditions.
-<<<<<<< HEAD
-		List::<T, I>::unsafe_regenerate(all, weight_of)
-=======
 		List::<T, I>::unsafe_regenerate(all, score_of)
->>>>>>> 1ac8c349
 	}
 
 	#[cfg(feature = "std")]
@@ -399,13 +360,15 @@
 	}
 }
 
-impl<T: Config<I>, I: 'static> VoteWeightProvider<T::AccountId> for Pallet<T, I> {
-	fn vote_weight(id: &T::AccountId) -> VoteWeight {
-		Node::<T, I>::get(id).map(|node| node.weight()).unwrap_or_default()
+impl<T: Config<I>, I: 'static> ScoreProvider<T::AccountId> for Pallet<T, I> {
+	type Score = <Pallet<T, I> as SortedListProvider<T::AccountId>>::Score;
+
+	fn score(id: &T::AccountId) -> T::Score {
+		Node::<T, I>::get(id).map(|node| node.score()).unwrap_or_default()
 	}
 
 	#[cfg(any(feature = "runtime-benchmarks", test))]
-	fn set_vote_weight_of(_: &T::AccountId, _: VoteWeight) {
+	fn set_score_of(_: &T::AccountId, _: T::Score) {
 		todo!();
 	}
 }