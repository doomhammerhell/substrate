[package]
name = "sp-phragmen"
version = "2.0.0"
authors = ["Parity Technologies <admin@parity.io>"]
edition = "2018"

[dependencies]
serde = { version = "1.0.101", optional = true, features = ["derive"] }
<<<<<<< HEAD
rstd = { package = "sp-std", path = "../sr-std", default-features = false }
sp-runtime = { path = "../../primitives/sr-primitives", default-features = false }
tracing = "0.1.10"
=======
sp-std = { path = "../std", default-features = false }
sp-runtime = { path = "../../primitives/runtime", default-features = false }
>>>>>>> 809a5bb2

[dev-dependencies]
substrate-test-utils = { path = "../../test-utils" }
sp-io ={ path = "../../primitives/io" }
rand = "0.7.2"

[features]
default = ["std"]
std = [
	"serde",
	"sp-std/std",
	"sp-runtime/std",
]<|MERGE_RESOLUTION|>--- conflicted
+++ resolved
@@ -6,14 +6,9 @@
 
 [dependencies]
 serde = { version = "1.0.101", optional = true, features = ["derive"] }
-<<<<<<< HEAD
-rstd = { package = "sp-std", path = "../sr-std", default-features = false }
-sp-runtime = { path = "../../primitives/sr-primitives", default-features = false }
-tracing = "0.1.10"
-=======
 sp-std = { path = "../std", default-features = false }
 sp-runtime = { path = "../../primitives/runtime", default-features = false }
->>>>>>> 809a5bb2
+tracing = "0.1.10"
 
 [dev-dependencies]
 substrate-test-utils = { path = "../../test-utils" }
